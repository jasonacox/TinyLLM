# Releases

<<<<<<< HEAD
## 0.12.0 - FastAPI and Uvicorn

* Ported Chatbot to the async FastAPI and Uvicorn ASGI high speed web server implementation (https://github.com/jasonacox/TinyLLM/issues/3).
* Added /stats page to display configuration settings and current stats (optional `?format=json`)
* UI updated to help enforce focus on text entry box.
* Moved `prompts.json` and Sentence Transformer model location to a `./.tinyllm` for Docker support. 
=======
## 0.11.4 - Stats Page

* Add `/stats` URL to Chatbot for settings and current status information.
* Update Chatbot HTML to set focus on user textbox.
* Move `prompts.json` and Sentence Transformer models into `.tinyllm` directory.
>>>>>>> c901bdd8

## 0.11.3 - Optimize for Docker

* Improve Chatbot for Docker
* Added admin alert broadcast feature (`POST /alert`)

## 0.11.0 - Chatbot Updates

* Add multi-line entry to prompt input using Shift-Enter.
* Fix HTML and CSS to support windows resize for settings dialogue box.
* Bug fix and Simplify RAG commands using slash prompts.

```
    Commands: /reset /version /sessions /rag /news /weather /stock
```

## 0.10.5 - vLLM Support

* vLLM provides a faster inference engine capable of handling multiple session simultaneously. It also runs well in Nvidia Docker containers. The llama-cpp-python implementation suffers from being single threaded and being fragile in containers (segment faults and core dumps). TODO: vLLM does not support older Nvidia cards by default. TODO: Provide instructions on modifying vLLM to run on Pascal based GPUs (e.g. Nvidia GTX 1060, Quadro P6000 or Tesla P100).
* Chatbot: System prompts are not needed by vLLM as it does the translation based on the model being used. Using system prompts is now a configuration toggle in chatbot.

## 0.10.1 - Misc Updates

* Updated default prompts.
* Minor formatting updates

## 0.10.0 - Chat Prompt Settings

* Settings button allows user to update base and query prompts for the chatbot.

## 0.9.3 - Chat Format and News

* LLMserver: Added chat format parameters to llama-cpp-python startup to ensure correct chat prompts are given to LLM based on model. See https://github.com/abetlen/llama-cpp-python/blob/main/llama_cpp/llama_chat_format.py and consolidated list: https://github.com/jasonacox/TinyLLM/blob/main/llmserver/models/services/chatformats
* LLMserver: Updated [tinyllm](https://github.com/jasonacox/TinyLLM/blob/main/llmserver/tinyllm) startup script to include `restart` command.
* Chatbot: Added `/news` RAG command to chatbot which will cause it to attempt to fetch the latest news and have the LLM summarize it for you.
 
## 0.9.0 - Classifier
* Chatbot: Added `:` commands that will run a classifier on the prompt to determine RAG method to inform the LLM with current data to provide the response.

## 0.7.1 - Markdown Formatting
* Chatbot: Added "Copy code" button to code excerpts in LLM response.

## 0.7.0 - RAG Features
* Chatbot: Added `@` and `!` commands to pull prompt data documents from vector databse for RAG responses.

## 0.1.0 - Initial Release<|MERGE_RESOLUTION|>--- conflicted
+++ resolved
@@ -1,19 +1,17 @@
 # Releases
 
-<<<<<<< HEAD
 ## 0.12.0 - FastAPI and Uvicorn
 
 * Ported Chatbot to the async FastAPI and Uvicorn ASGI high speed web server implementation (https://github.com/jasonacox/TinyLLM/issues/3).
 * Added /stats page to display configuration settings and current stats (optional `?format=json`)
 * UI updated to help enforce focus on text entry box.
 * Moved `prompts.json` and Sentence Transformer model location to a `./.tinyllm` for Docker support. 
-=======
+
 ## 0.11.4 - Stats Page
 
 * Add `/stats` URL to Chatbot for settings and current status information.
 * Update Chatbot HTML to set focus on user textbox.
 * Move `prompts.json` and Sentence Transformer models into `.tinyllm` directory.
->>>>>>> c901bdd8
 
 ## 0.11.3 - Optimize for Docker
 
