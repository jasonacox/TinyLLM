#!/usr/bin/python3
"""
Web based ChatBot Example

Web chat client for OpenAI and the llama-cpp-python[server] OpenAI API Compatible 
Python FastAPI / socket.io based Web Server. Provides a simple web based chat session.

Features:
    * Uses OpenAI API to talk to LLM
    * Works with local hosted OpenAI API compatible LLMs, e.g. llama-cpp-python[server]
    * Retains conversational context for LLM
    * Uses response stream to render LLM chunks instead of waiting for full response
    * Supports multiple concurrent client sessions
    * Supports commands to reset context, get version, etc.
    * Uses FastAPI and Uvicorn ASGI high speed web server implementation
    * (Optional) Supports RAG prompts using Qdrant Vector Database

Requirements:
    * pip install fastapi uvicorn python-socketio jinja2 openai bs4 pypdf requests lxml
    * pip install qdrant-client sentence-transformers pydantic~=2.4.2

Environmental variables:
    * PORT - Port that Chatbot will listen on
    * PROMPT_FILE - File to store prompts
    * DEBUG - Set to True to enable debug mode
    * OPENAI_API_KEY - Required only for OpenAI
    * OPENAI_API_BASE - URL to OpenAI API Server or locally hosted version
    * LLM_MODEL - LLM Model to Use
    * USE_SYSTEM - Use system in chat prompt if True
    * MAXCLIENTS - Maximum number of clients to allow
    * MAXTOKENS - Maximum number of tokens to send to LLM
    * TEMPERATURE - LLM temperature
    * AGENT_NAME - Name for Bot
    * ALPHA_KEY - Alpha Vantage API Key for Stocks (Optional) - https://www.alphavantage.co/support/#api-key
    * QDRANT_HOST - URL to Qdrant Vector Database (Optional) - https://qdrant.tech/
    * DEVICE - cuda or cpu - only used for Sentence Transformer
    * RESULTS - Number of results to return from RAG query
    * ST_MODEL - Sentence Transformer Model to use
    * TOKEN - TinyLLM token for admin functions
    * PROMPT_FILE - File to store system prompts

Running a llama-cpp-python server:
    * CMAKE_ARGS="-DLLAMA_CUBLAS=on" FORCE_CMAKE=1 pip install llama-cpp-python
    * pip install llama-cpp-python[server]
    * python3 -m llama_cpp.server --model models/7B/ggml-model.bin

Web APIs:
    * GET / - Chatbot HTML main page
    * GET /version - Get version
    * POST /alert - Send alert to all clients

Author: Jason A. Cox
23 Sept 2023
https://github.com/jasonacox/TinyLLM

"""
# Import Libraries
import asyncio
import datetime
import io
import json
import logging
import os
import time
import openai
import requests
import socketio
import uvicorn
from bs4 import BeautifulSoup
from fastapi import FastAPI, Request
from fastapi.responses import HTMLResponse
from fastapi.templating import Jinja2Templates
from pypdf import PdfReader

# TinyLLM Version
<<<<<<< HEAD
VERSION = "v0.12.0"
=======
VERSION = "v0.11.4"
>>>>>>> c901bdd8

# Set up logging
logging.basicConfig(level=logging.INFO, 
                    format='%(asctime)s %(levelname)s %(message)s', 
                    datefmt='%Y-%m-%d %H:%M:%S')
logger = logging.getLogger(__name__)
logger.setLevel(logging.INFO)
logger.info("TinyLLM %s" % VERSION)

def log(text):
    logger.info(text)

# Configuration Settings
api_key = os.environ.get("OPENAI_API_KEY", "open_api_key")                  # Required, use bogus string for Llama.cpp
api_base = os.environ.get("OPENAI_API_BASE", "http://localhost:8000/v1")    # Required, use https://api.openai.com for OpenAI
agentname = os.environ.get("AGENT_NAME", "")                                # Set the name of your bot
mymodel = os.environ.get("LLM_MODEL", "models/7B/gguf-model.bin")           # Pick model to use e.g. gpt-3.5-turbo for OpenAI
DEBUG = os.environ.get("DEBUG", "false").lower() == "true"                  # Set to True to enable debug mode
MAXCLIENTS = int(os.environ.get("MAXCLIENTS", 1000))                        # Maximum number of concurrent clients
MAXTOKENS = int(os.environ.get("MAXTOKENS", 16*1024))                       # Maximum number of tokens to send to LLM
TEMPERATURE = float(os.environ.get("TEMPERATURE", 0.0))                     # LLM temperature
PORT = int(os.environ.get("PORT", 5000))                                    # Port to listen on
PROMPT_FILE = os.environ.get("PROMPT_FILE", f".tinyllm/prompts.json")       # File to store system prompts
USE_SYSTEM = os.environ.get("USE_SYSTEM", "false").lower == "true"          # Use system in chat prompt if True
TOKEN = os.environ.get("TOKEN", "secret")                                   # Secret TinyLLM token for admin functions

# RAG Configuration Settings
STMODEL = os.environ.get("ST_MODEL", "all-MiniLM-L6-v2")                    # Sentence Transformer Model to use
QDRANT_HOST = os.environ.get("QDRANT_HOST", "")                             # Empty = disable RAG support
DEVICE = os.environ.get("DEVICE", "cpu")                   #  cuda or cpu   # Device to use for Sentence Transformer
RESULTS = os.environ.get("RESULTS", 1)                                      # Number of results to return from RAG query
ALPHA_KEY = os.environ.get("ALPHA_KEY", "alpha_key")                        # Optional - Alpha Vantage API Key

# Prompt Defaults
default_prompts = {}
default_prompts["greeting"] = "Hi"
default_prompts["agentname"] = "Jarvis"
default_prompts["baseprompt"] = "You are {agentname}, a highly intelligent assistant. Keep your answers brief and accurate."
default_prompts["weather"] = "You are a weather forecaster. Keep your answers brief and accurate. Current date is {date} and weather conditions:\n[DATA]{context_str}[/DATA]\nProvide a weather update, current weather alerts, conditions, precipitation and forecast for {location} and answer this: {prompt}."
default_prompts["stock"] = "You are a stock analyst. Keep your answers brief and accurate. Current date is {date}."
default_prompts["news"] = "You are a newscaster who specializes in providing headline news. Use only the following context provided by Google News to summarize the top 10 headlines for today. Do not display the pub date or timestamp. Rank headlines by most important to least important. Always include the news organization. Do not add any commentary.\nAlways use this format: \n1. [Headline Title] - [News Organization]\n2. [Headline Title] - [News Organization]\nContext: {context_str}\nAnswer:"
default_prompts["clarify"] = "You are a highly intelligent assistant. Keep your answers brief and accurate. {format}."
default_prompts["location"] = "What location is specified in this prompt, state None if there isn't one. Use a single word answer. [BEGIN] {prompt} [END]"
default_prompts["company"] = "What company is related to the stock price in this prompt? Please state none if there isn't one. Use a single word answer: [BEGIN] {prompt} [END]"
default_prompts["rag"] = "You are an assistant for question-answering tasks. Use the following pieces of retrieved context to answer the question or concern {prompt}. If you don't know the answer, just say that you don't know. Back up your answer using bullet points and facts from the context.\n[BEGIN]\n{context_str}\n[END]\n"
default_prompts["website"] = "Summarize the following text from URL {url}:\n{website_text}"

# Import Qdrant and Sentence Transformer
try:
    from sentence_transformers import SentenceTransformer
    import qdrant_client as qc
except:
    logger.error("Unable to import sentence_transformers or qdrant_client - Disabling Qdrant vector DB support")
    QDRANT_HOST = ""

# Test OpenAI API
while True:
    log("Testing OpenAI API...")
    try:
        log(f"Using openai library version {openai.__version__}")
        log(f"Connecting to OpenAI API at {api_base} using model {mymodel}")
        llm = openai.OpenAI(api_key=api_key, base_url=api_base)
        llm.chat.completions.create(
            model=mymodel,
            max_tokens=MAXTOKENS,
            stream=False,
            temperature=TEMPERATURE,
            messages=[{"role": "user", "content": "Hello"}],
        )
        break
    except Exception as e:
        log("OpenAI API Error: %s" % e)
        log(f"Unable to connect to OpenAI API at {api_base} using model {mymodel}.")
        log("Sleeping 10 seconds...")
        time.sleep(10)

# Sentence Transformer Setup
if QDRANT_HOST:
    log("Sentence Transformer starting...")
    os.environ.setdefault("TOKENIZERS_PARALLELISM", "false")
    sent_model = SentenceTransformer(STMODEL, device=DEVICE) 

    # Qdrant Connection
    log("Connecting to Qdrant DB...")
    qdrant = qc.QdrantClient(url=QDRANT_HOST, timeout=60)

# Create embeddings for text
def embed_text(text):
    embeddings = sent_model.encode(text, convert_to_tensor=True)
    return embeddings

# Find document closely related to query
def query_index(query, library, top_k=5):
    vector = embed_text(query)
    try:
        results = qdrant.search(
            collection_name=library,
            query_vector=vector,
            limit=top_k,
            with_payload=True,
        )
        found=[]
        for res in results:
            found.append({"title": res.payload["title"],
                            "text": res.payload["text"],
                            "url": res.payload["url"],
                            "score": res.score})
        return found
    except Exception as e:
        log(f"Error querying Qdrant: {str(e)}")
        return None

# Globals
client = {}
prompts = {}
stats = {
    "start_time": time.time(),
    "errors": 0,
    "ask": 0,
    "ask_llm": 0,
}

<<<<<<< HEAD
#
# Configure FastAPI App and SocketIO
#

log("Starting server...")
sio = socketio.AsyncServer(async_mode="asgi")
socket_app = socketio.ASGIApp(sio)
app = FastAPI()

=======
>>>>>>> c901bdd8
# Load system prompts from PROMPT_FILE
def load_prompts():
    global prompts
    try:
        with open(PROMPT_FILE, "r") as f:
            prompts = json.load(f)
        # Ensure prompts always include all keys from default_prompts
        for k in default_prompts:
            if k not in prompts:
                prompts[k] = default_prompts[k]
    except:
        log(f"Unable to load system prompts file {PROMPT_FILE}, creating with defaults.")
        reset_prompts()
        save_prompts()

# Save prompts to PROMPT_FILE
def save_prompts():
    global prompts
    try:
        os.makedirs(os.path.dirname(PROMPT_FILE), exist_ok=True)  # Create path if it doesn't exist
        with open(PROMPT_FILE, "w") as f:
            json.dump(prompts, f)
            log(f"Saved {len(prompts)} prompts.")
    except:
        log("Unable to save prompts.")

# Expand variables in prompt to values
def expand_prompt(prompt, values):
    # Always use current {date} and {time}
    current_date = datetime.datetime.now()
    values["date"] = current_date.strftime("%B %-d, %Y")
    values["time"] = current_date.strftime("%-I:%M %p")
    for k in values:
        prompt = prompt.replace(f"{{{k}}}", values[k])
    return prompt

# Reset prompts
def reset_prompts():
    global prompts
    prompts = {}
    for k in default_prompts:
        prompts[k] = default_prompts[k]

# Load prompts
load_prompts()
log(f"Loaded {len(prompts)} prompts.")

# Set base prompt and initialize the context array for conversation dialogue
if agentname == "":
    agentname = prompts["agentname"]
current_date = datetime.datetime.now()
formatted_date = current_date.strftime("%B %-d, %Y")
values = {"agentname": agentname, "date": formatted_date}
baseprompt = expand_prompt(prompts["baseprompt"], values)

# Function to return base conversation prompt
def base_prompt(content=None):
    global baseprompt
    if not content:
        content = baseprompt
    if USE_SYSTEM:
        return [{"role": "system", "content": content}] 
    else:
        return [{"role": "user", "content": content}, {"role": "assistant", "content": "Okay, let's get started."}] 

# Initialize context 
context = base_prompt()

# Function - Send user prompt to LLM for response
<<<<<<< HEAD
async def ask(prompt, sid=None):
    global client, stats
=======
def ask(prompt, sid=None):
    global client
>>>>>>> c901bdd8
    stats["ask"] += 1
    response = False
    log(f"Context size = {len(context)}")
    while not response:
        try:
            # remember context
            client[sid]["context"].append({"role": "user", "content": prompt})
            log(f"messages = {client[sid]['context']} - model = {mymodel}")
            llm = openai.OpenAI(api_key=api_key, base_url=api_base)
            response = llm.chat.completions.create(
                model=mymodel,
                max_tokens=MAXTOKENS,
                stream=True, # Send response chunks as LLM computes next tokens
                temperature=TEMPERATURE,
                messages=client[sid]["context"],
            )
        except openai.OpenAIError as e:
            # If we get an error, try to recover
            client[sid]["context"].pop()
            if "maximum context length" in str(e):
                if len(prompt) > 1000:
                    # assume we have very large prompt - cut out the middle
                    prompt = prompt[:len(prompt)//4] + " ... " + prompt[-len(prompt)//4:]
                    log(f"Reduce prompt size - now {len(prompt)}")
                elif len(client[sid]["context"]) > 4:
                    # our context has grown too large, truncate the top
                    client[sid]["context"] = client[sid]["context"][:1] + client[sid]["context"][3:]
                    log(f"Truncate context: {len(client[sid]['context'])}")
                else:
                    # our context has grown too large, reset
                    client[sid]["context"] = base_prompt()   
                    log(f"Reset context {len(client[sid]['context'])}")
<<<<<<< HEAD
                    await sio.emit('update', {'update': '[Memory Reset]', 'voice': 'user'},room=sid)
            else:
                log(f"ERROR: {e}")
                stats["errors"] += 1
                await sio.emit('update', {'update': e, 'voice': 'user'},room=sid)
=======
                    socketio.emit('update', {'update': '[Memory Reset]', 'voice': 'user'},room=sid)
            else:
                log(f"ERROR: {e}")
                stats["errors"] += 1
                socketio.emit('update', {'update': e, 'voice': 'user'},room=sid)
>>>>>>> c901bdd8

    if not client[sid]["remember"]:
        client[sid]["remember"] =True
        client[sid]["context"].pop()
        client[sid]["context"].append({"role": "user", "content": "Help me remember."})
    return response

def ask_llm(query, format=""):
    # Ask LLM a question
    global stats
    stats["ask_llm"] += 1
    if format == "":
        format = f"Respond in {format}."
    content = base_prompt(expand_prompt(prompts["clarify"], {"format": format})) + [{"role": "user",
                "content": query}]
    log(f"ask_llm: {content}")
    llm = openai.OpenAI(api_key=api_key, base_url=api_base)
    response = llm.chat.completions.create(
        model=mymodel,
        max_tokens=MAXTOKENS,
        stream=False,
        temperature=TEMPERATURE,
        messages=content,
    )
    log(f"ask_llm -> {response.choices[0].message.content.strip()}")
    return response.choices[0].message.content.strip()

# Function - Get weather for location
def get_weather(location):
    # Look up weather for location
    if location == "":
        location = "New York"
    location = location.replace(" ", "+")
    url = "https://wttr.in/%s?format=j2" % location
    log(f"Fetching weather for {location} from {url}")
    response = requests.get(url)
    if response.status_code == 200:
        return response.text
    else:
        return "Unable to fetch weather for %s" % location
    
# Function - Get stock price for company
def get_stock(company):
    if ALPHA_KEY == "alpha_key":
        return "Unable to fetch stock price for %s - No Alpha Vantage API Key" % company
    # First try to get the ticker symbol
    symbol = ask_llm(f"What is the stock symbol for {company}? Respond with symbol.")
    if "none" in symbol.lower():
        return "Unable to fetch stock price for %s - No matching symbol" % company
    # Check to see if response has multiple words and if so, pick the last one
    if len(symbol.split()) > 1:
        symbol = symbol.split()[-1]
    # Strip off any spaces or non-alpha characters
    symbol = ''.join(e for e in symbol if e.isalnum())
    # Now get the stock price
    url = "https://www.alphavantage.co/query?function=GLOBAL_QUOTE&symbol=%s&apikey=%s" % (symbol.upper(), ALPHA_KEY)
    log(f"Fetching stock price for {company} from {url}")
    response = requests.get(url)
    if response.status_code == 200:
        try:
            price = response.json()["Global Quote"]["05. price"]
            return f"The price of {company} (symbol {symbol}) is ${price}."
        except:
            return "Unable to fetch stock price for %s - No data available." % company
    
# Function - Get news for topic
def get_top_articles(url, max=10):
    response = requests.get(url)
    soup = BeautifulSoup(response.text, 'xml')
    items = soup.findAll('item')
    articles = ""
    count = 0
    for item in items:
        title = item.find('title').string.strip()
        pubdate = item.find('pubDate').string.strip()
        articles += f"Headline: {title} - Pub Date: {pubdate}\n"
        count += 1
        if count >= max:
            break
    return articles

# Function - Fetch news for topic
def get_news(topic, max=10):
    if "none" in topic.lower() or "current" in topic.lower():
        url = "https://news.google.com/rss/"
    else:
        topic = topic.replace(" ", "+")
        url = "https://news.google.com/rss/search?q=%s" % topic
    log(f"Fetching news for {topic} from {url}")
    response = get_top_articles(url, max)
    return response
    
# Function - Extract text from URL
def extract_text_from_url(url):
    try:
        response = requests.get(url, allow_redirects=True)
        if response.status_code == 200:
            # Route extraction based on content type
            if ";" in response.headers["Content-Type"]:
                content_type = response.headers["Content-Type"].split(";")[0]
            else:
                content_type = response.headers["Content-Type"]
            content_handlers = {
                "application/pdf": extract_text_from_pdf,
                "text/plain": extract_text_from_text,
                "text/csv": extract_text_from_text,
                "text/xml": extract_text_from_text,
                "application/json": extract_text_from_text,
                "text/html": extract_text_from_html
            }
            if content_type in content_handlers:
                return content_handlers[content_type](response)
            else:
                return "Unsupported content type"
        else:
            m = f"Failed to fetch the webpage. Status code: {response.status_code}"
            log(m)
            return m
    except Exception as e:
        log(f"An error occurred: {str(e)}")

# Function - Extract text from PDF
def extract_text_from_pdf(response):
    # Convert PDF to text
    pdf_content = response.content
    pdf2text = ""
    f = io.BytesIO(pdf_content)
    reader = PdfReader(f)
    for page in reader.pages:
        pdf2text = pdf2text + page.extract_text() + "\n"
    return pdf2text

# Function - Extract text from text
def extract_text_from_text(response):
    return response.text

# Function - Extract text from HTML
def extract_text_from_html(response):
    html_content = response.text
    soup = BeautifulSoup(html_content, 'html.parser')
    paragraphs = soup.find_all(['p', 'code', 'h1', 'h2', 'h3', 'h4', 'h5', 'h6', 'pre', 'ol'])
    website_text = '\n'.join([p.get_text() for p in paragraphs])
    return website_text

#
# FastAPI Routes
#

templates = Jinja2Templates(directory="templates")

# Display the main chatbot page
@app.get("/", response_class=HTMLResponse)
def index(request: Request):
    return templates.TemplateResponse("index.html", {"request": request})

# Display settings and stats
@app.get("/stats")
def home(format: str = None):
    global client, stats
    # Create a simple status page
    data = {
        "TinyLLM Chatbot Version": VERSION,
        "Start Time": datetime.datetime.fromtimestamp(stats["start_time"]).strftime("%Y-%m-%d %H:%M:%S"),
        "Uptime": str(datetime.timedelta(seconds=int(time.time() - stats["start_time"]))),
        "Errors": stats["errors"],
        "User Queries": stats["ask"],
        "LLM Queries": stats["ask_llm"],
        "OpenAI API Key (OPENAI_API_KEY)": "************" if api_key != "" else "Not Set",
        "OpenAI API URL (OPENAI_API_URL)": api_base,
        "Agent Name (AGENT_NAME)": agentname,
        "LLM Model (LLM_MODEL)": mymodel,
        "Debug Mode (DEBUG)": DEBUG,
        "Current Clients (MAXCLIENTS)": f"{len(client)} of {MAXCLIENTS}",
        "LLM Max tokens Limit (MAXTOKENS)": MAXTOKENS,
        "LLM Temperature (TEMPERATURE)": TEMPERATURE,
        "Server Port (PORT)": PORT,
        "Saved Prompts (PROMPT_FILE)": PROMPT_FILE,
        "LLM System Tags in Prompts (USE_SYSTEM)": USE_SYSTEM,
        "RAG: Sentence Transformer (STMODEL)": STMODEL,
        "RAG: Qdrant (QDRANT_HOST)": QDRANT_HOST,
        "RAG: Embedding (DEVICE)": DEVICE,
        "RAG: Default Results Retrieved (RESULTS)": RESULTS,
    }
    if format == "json":
        return data
    # Build a simple HTML page based on data facets
    html = "<html><head><title>TinyLLM Chatbot Status</title></head><body>"
    html += "<h1>TinyLLM Chatbot Status</h1>"
    # Provide link to project
    html += "<p>Settings and Current Status for <a href='https://github.com/jasonacox/TinyLLM/tree/main/chatbot'>TinyLLM Chatbot</a></p>"
    html += "<table>"
    for key in data:
        html += f"<tr><td>{key}</td><td>{data[key]}</td></tr>"
    html += "</table>"
    # Add JS to refresh page every 5 seconds
    html += "<script>setTimeout(function(){location.reload()},5000);</script>"
    html += "</body></html>"
    return HTMLResponse(content=html, status_code=200)

# Return the current prompts
@app.get('/prompts')
def get_prompts():
    global prompts
    return (prompts)

# POST requests to update prompts
@app.post('/saveprompts')
async def update_prompts(data: dict):
    global prompts, baseprompt, sio
    oldbaseprompt = prompts["baseprompt"]
    oldagentname = prompts["agentname"]
    log(f"Received prompts: {data}")
    # Update prompts
    for key in data:
        prompts[key] = data[key]
    save_prompts()
    if oldbaseprompt != prompts["baseprompt"] or oldagentname != prompts["agentname"]:
        # Update baseprompt
        agentname = prompts["agentname"]
        current_date = datetime.datetime.now()
        formatted_date = current_date.strftime("%B %-d, %Y")
        values = {"agentname": agentname, "date": formatted_date}
        baseprompt = expand_prompt(prompts["baseprompt"], values)
    # Notify all clients of update
    log("Base prompt updated - notifying users")
    await sio.emit('update', {'update': '[Prompts Updated - Refresh to reload]', 'voice': 'user'})
    return ({"Result": "Prompts updated"})

# Reset prompts to default
@app.get('/resetprompts')
def reset_prompts_route():
    # Send the user the default prompts
    global default_prompts
    return (default_prompts)

# Return the current version
@app.get('/version')
def show_version():
    global VERSION, DEBUG
    log(f"Version requested - DEBUG={DEBUG}")
    if DEBUG:
        return {'version': "%s DEBUG MODE" % VERSION}
    return {'version': VERSION}

# Send an alert to all clients
@app.post('/alert')
async def alert(data: dict):
    # Send an alert to all clients
    # Make sure TOKEN is set and matches
    if "token" in data and "message" in data and data["token"] == TOKEN:
        log(f"Received alert: {data}")
        await sio.emit('update', {'update': data["message"], 'voice': 'user'})
        return ({'status': 'Alert sent'})
    else:
        log(f"Invalid token or missing message: {data}")
        return ({'status': 'Invalid Token or missing message'})

#
# SocketIO Events
#

app.mount("/", socket_app)  # Here we mount socket app to main fastapi app

# Client connected - start thread to send updates
@sio.on('connect')
async def handle_connect(session_id, env):
    log(f"Client connected: {session_id}")

    # Convert each character to its hex representation
    def string_to_hex(input_string):
        hex_values = [hex(ord(char)) for char in input_string]
        return hex_values

    # Continuous thread to send updates to connected clients
    async def send_update(session_id): 
        global client
        log(f"Starting send_update thread for {session_id}")

        # Verify session is valid
        if session_id not in client:
            log(f"Invalid session {session_id}")
            return
        try:
            while not client[session_id]["stop_thread_flag"]:
                if client[session_id]["prompt"] == "":
                    await asyncio.sleep(0.1)
                else:
                    update_text = client[session_id]["prompt"] 
                    if client[session_id]["visible"] :
                        await sio.emit('update', {'update': update_text, 'voice': 'user'},room=session_id)
                    try:
                        # Ask LLM for answers
                        response= await ask(client[session_id]["prompt"],session_id)
                        completion_text = ''
                        # iterate through the stream of events and print it
                        for event in response:
                            event_text = event.choices[0].delta.content
                            if event_text:
                                chunk = event_text
                                completion_text += chunk
                                if DEBUG:
                                    print(string_to_hex(chunk), end="")
                                    print(f" = [{chunk}]")
                                await sio.emit('update', {'update': chunk, 'voice': 'ai'},room=session_id)
                        # remember context
                        client[session_id]["context"].append({"role": "assistant", "content" : completion_text})
                    except Exception as e:
                        # Unable to process prompt, give error
                        log(f"ERROR {e}")
                        await sio.emit('update', {'update': 'An error occurred - unable to complete.', 'voice': 'ai'},room=session_id)
                        # Reset context
                        client[session_id]["context"] = base_prompt()
                    # Signal response is done
                    await sio.emit('update', {'update': '', 'voice': 'done'},room=session_id)
                    client[session_id]["prompt"] = ''
                    if DEBUG:
                        print(f"AI: {completion_text}")
        except KeyError:
            log(f"Thread ended: {session_id}")
        except Exception as e:
            log(f"Thread error: {e}")

    if session_id in client:
        # Client reconnected - restart thread
        #client[session_id]["thread"].join()
        log(f"Client reconnected: {session_id}")
    else:
        # New client connected
        log(f"Client connected: {session_id}")
        # Limit number of clients
        if len(client) > MAXCLIENTS:
            log(f"Too many clients connected: {len(client)}")
            await sio.emit('update', {'update': 'Too many clients connected. Try again later.', 'voice': 'user'},room=session_id)
            return
        # Create client session
        client[session_id]={}
        # Initialize context for this client
        client[session_id]["context"] = base_prompt()
        client[session_id]["remember"] = True
        client[session_id]["visible"] = True
        client[session_id]["prompt"] = ""
        client[session_id]["stop_thread_flag"] = False
        # Start continuous task to send updates
        asyncio.create_task(send_update(session_id))

# Client disconnected
@sio.on('disconnect')
async def handle_disconnect(session_id):
    log(f"Client disconnected: {session_id}")
    # Remove client
    if session_id in client:
        # shutdown thread
        client[session_id]["stop_thread_flag"] = True
        client.pop(session_id)

# Client sent a message - handle it
@sio.on('message')
async def handle_message(session_id, data):
    global client
    # Handle incoming user prompts and store them
    log(f'Received message from {session_id}')
    log(f"Received Data: {data}")
    if session_id not in client:
        log(f"Invalid session {session_id}")
        await sio.emit('update', {'update': '[Session Unrecognized - Try Refresh]', 'voice': 'user'},room=session_id)
        return
    p = data["prompt"]
    client[session_id]["visible"] = data["show"]
    # Did we get a start command? Use greeting prompt.
    if p == "{start}":
        p = prompts["greeting"]
    # Did we get asked to fetch a URL?
    if p.startswith("http"):
        # Summarize text at URL
        url = p
        client[session_id]["visible"] = False # Don't display full document but...
        client[session_id]["remember"] = True # Remember full content to answer questions
        website_text = extract_text_from_url(p.strip())
        if website_text:
            log(f"* Reading {len(website_text)} bytes {url}")
            await sio.emit('update', {'update': '%s [Reading...]' % url, 'voice': 'user'},room=session_id)
            url_encoded = requests.utils.quote(url)
            client[session_id]["prompt"] = expand_prompt(prompts["website"], {"url": url_encoded, "website_text": website_text})
        else:
            await sio.emit('update', {'update': '%s [ERROR: Unable to read URL]' % url, 'voice': 'user'},room=session_id)
            client[session_id]["prompt"] = ''
    elif p.startswith("/"):
        # Handle commands
        command = p[1:].split(" ")[0]
        if command == "":
            # Display help
            await sio.emit('update', {'update': '[Commands: /reset /version /sessions /rag /news /weather /stock]', 'voice': 'user'},room=session_id)
            client[session_id]["prompt"] = ''
        elif command == "reset":
            # Reset context
            client[session_id]["context"] = base_prompt()
            await sio.emit('update', {'update': '[Memory Reset]', 'voice': 'user'},room=session_id)
            client[session_id]["prompt"] = prompts["greeting"]
            client[session_id]["visible"] = False
        elif command == "version":
            # Display version
            await sio.emit('update', {'update': '[TinyLLM Version: %s - Session: %s]' % ( VERSION, session_id ), 'voice': 'user'},room=session_id)
            client[session_id]["prompt"] = ''
        elif command == "sessions":
            # Display sessions
            result = ""
            x = 1
            for s in client:
                result += f"<br> * {x}: {s}\n"
                x += 1
            await sio.emit('update', {'update': '[Sessions: %s]\n%s' % (len(client), result), 'voice': 'user'},room=session_id)
            client[session_id]["prompt"] = ''
        elif command == "news":
            log("News requested")
            await sio.emit('update', {'update': '/news [Fetching News]', 'voice': 'user'},room=session_id)
            context_str = get_news("none", 25)
            log(f"News Raw Context = {context_str}")
            client[session_id]["visible"] = False
            client[session_id]["remember"] = True
            client[session_id]["prompt"] = (
                expand_prompt(prompts["news"], {"context_str": context_str})
            )
        elif command == "rag":
             # RAG Command - IMPORT from library - Format: /rag library [opt:number=1] [prompt]
            log("RAG requested")
            rag = p[4:].strip()
            parts = rag.split()
            library = ""
            # Check to see if second element is a number
            if len(parts) >= 2:
                library = parts[0]
                if parts[1].isdigit():
                    number = int(parts[1])
                    prompt = ' '.join(parts[2:])
                else:
                    number = 1
                    prompt = ' '.join(parts[1:])
            if not library or not prompt:
                await sio.emit('update', {'update': '[Usage: /rag {library} {opt:number} {prompt}] - Import and summarize topic from library.', 'voice': 'user'},room=session_id)
            else:
                if QDRANT_HOST:
                    log(f"Pulling {number} entries from {library} with prompt {prompt}")
                    await sio.emit('update', {'update': '%s [RAG Command Running...]' % p, 'voice': 'user'},room=session_id)
                    # Query Vector Database for library
                    results = query_index(prompt, library, top_k=number)
                    if results:
                        context_str = ""
                        client[session_id]["visible"] = False
                        client[session_id]["remember"] = True
                        for result in results:
                            context_str += f" <li> {result['title']}: {result['text']}\n"
                            log(" * " + result['title'])
                        log(f" = {context_str}")
                        client[session_id]["prompt"] = (
                            expand_prompt(prompts["rag"], {"context_str": context_str})
                        )
                    else:
                        await sio.emit('update', {'update': '[Unable to access Vector Database for %s]' % library, 'voice': 'user'},room=session_id)
                else:
                    await sio.emit('update', {'update': '[RAG Support Disabled - Check Config]', 'voice': 'user'},room=session_id)
        elif command == "weather":
            # Weather prompt
            log("Weather prompt")
            await sio.emit('update', {'update': '%s [Weather Command Running...]' % p, 'voice': 'user'},room=session_id)
            # "What location is specified in this prompt, state None if there isn't one. Use a single word answer. [BEGIN] {prompt} [END]"
            location = ask_llm(expand_prompt(prompts["location"], {"prompt": p}))
            # Remove any non-alpha characters
            location = ''.join(e for e in location if e.isalnum() or e.isspace())
            if "none" in location.lower():
                context_str = get_weather("")
            else:
                context_str = get_weather(location)
            client[session_id]["visible"] = False
            client[session_id]["remember"] = True
            client[session_id]["prompt"] = (
                expand_prompt(prompts["weather"], {"prompt": p, "context_str": context_str, "location": location})
            )
        elif command == "stock":
            # Stock prompt
            log("Stock prompt")
            await sio.emit('update', {'update': '%s [Fetching Stock Price...]' % p, 'voice': 'user'},room=session_id)
            prompt = p[6:].strip()
            log(f"Stock Prompt: {prompt}")
            company = ask_llm(expand_prompt(prompts["company"], {"prompt": prompt}))
            # Remove any non-alpha characters
            company = ''.join(e for e in company if e.isalnum() or e.isspace())
            if "none" in company.lower():
                context_str = "Unable to fetch stock price - Unknown company specified." 
            else:
                context_str = get_stock(company)
            log(f"Company = {company} - Context = {context_str}")
            await sio.emit('update', {'update': context_str, 'voice': 'ai'},room=session_id)
            # remember context
            client[session_id]["context"].append({"role": "user", "content" : "What is the stock price for %s?" % company})
            client[session_id]["context"].append({"role": "assistant", "content" : context_str})
            client[session_id]["prompt"] = ''
    else:
        # Normal prompt
        client[session_id]["prompt"] = p
    return ({'status': 'Message received'})

<<<<<<< HEAD
=======
@app.route('/alert', methods=['POST'])
def alert():
    # Send an alert to all clients
    data = request.get_json(force=True)
    # Make sure TOKEN is set and matches
    if "token" in data and "message" in data and data["token"] == TOKEN:
        log(f"Received alert: {data}")
        socketio.emit('update', {'update': data["message"], 'voice': 'user'})
        return jsonify({'status': 'Alert sent'})
    else:
        log(f"Invalid token or missing message: {data}")
        return jsonify({'status': 'Invalid Token or missing message'})

# Display settings and stats
@app.route("/stats")
def statspage():
    global client, stats
    format = request.args.get("format", "html")
    # Create a simple status page
    data = {
        "TinyLLM Chatbot Version": VERSION,
        "Start Time": datetime.datetime.fromtimestamp(stats["start_time"]).strftime("%Y-%m-%d %H:%M:%S"),
        "Uptime": str(datetime.timedelta(seconds=int(time.time() - stats["start_time"]))),
        "Errors": stats["errors"],
        "User Queries": stats["ask"],
        "LLM Queries": stats["ask_llm"],
        "OpenAI API Key (OPENAI_API_KEY)": "************" if api_key != "" else "Not Set",
        "OpenAI API URL (OPENAI_API_URL)": api_base,
        "Agent Name (AGENT_NAME)": agentname,
        "LLM Model (LLM_MODEL)": mymodel,
        "Debug Mode (DEBUG)": DEBUG,
        "Current Clients (MAXCLIENTS)": f"{len(client)} of {MAXCLIENTS}",
        "LLM Max tokens Limit (MAXTOKENS)": MAXTOKENS,
        "LLM Temperature (TEMPERATURE)": TEMPERATURE,
        "Server Port (PORT)": PORT,
        "Saved Prompts (PROMPT_FILE)": PROMPT_FILE,
        "LLM System Tags in Prompts (USE_SYSTEM)": USE_SYSTEM,
        "RAG: Sentence Transformer (STMODEL)": STMODEL,
        "RAG: Qdrant (QDRANT_HOST)": QDRANT_HOST,
        "RAG: Embedding (DEVICE)": DEVICE,
        "RAG: Default Results Retrieved (RESULTS)": RESULTS,
    }
    if format == "json":
        return jsonify(data)
    # Build a simple HTML page based on data facets
    html = "<html><head><title>TinyLLM Chatbot Status</title></head><body>"
    html += "<h1>TinyLLM Chatbot Status</h1>"
    # Provide link to project
    html += "<p>Settings and Current Status for <a href='https://github.com/jasonacox/TinyLLM/tree/main/chatbot'>TinyLLM Chatbot</a></p>"
    html += "<table>"
    for key in data:
        html += f"<tr><td>{key}</td><td>{data[key]}</td></tr>"
    html += "</table>"
    # Add JS to refresh page every 5 seconds
    html += "<script>setTimeout(function(){location.reload()},5000);</script>"
    html += "</body></html>"
    return html

# On app shutdown - close all sessions
def remove_sessions(exception):
    global client
    log("Shutting down sessions...")
    for session_id in client:
        log(f"Shutting down session {session_id}")
        socketio.emit('update', {'update': '[Shutting Down]', 'voice': 'user'},room=session_id)
        client[session_id]["stop_thread_flag"] = True
        client[session_id]["thread"].join()
    log("Shutdown complete.")

# Convert each character to its hex representation
def string_to_hex(input_string):
    hex_values = [hex(ord(char)) for char in input_string]
    return hex_values

# Continuous thread to send updates to connected clients
def send_update(session_id): 
    global client
    log(f"Starting send_update thread for {session_id}")

    # Verify session is valid
    if session_id not in client:
        log(f"Invalid session {session_id}")
        return
    while not client[session_id]["stop_thread_flag"]:
        if client[session_id]["prompt"] == "":
            time.sleep(.5)
        else:
            update_text = client[session_id]["prompt"] 
            if client[session_id]["visible"] :
                socketio.emit('update', {'update': update_text, 'voice': 'user'},room=session_id)
            try:
                # Ask LLM for answers
                response=ask(client[session_id]["prompt"],session_id)
                completion_text = ''
                # iterate through the stream of events and print it
                for event in response:
                    event_text = event.choices[0].delta.content
                    if event_text:
                        chunk = event_text
                        completion_text += chunk
                        if DEBUG:
                            print(string_to_hex(chunk), end="")
                            print(f" = [{chunk}]")
                        socketio.emit('update', {'update': chunk, 'voice': 'ai'},room=session_id)
                # remember context
                client[session_id]["context"].append({"role": "assistant", "content" : completion_text})
            except Exception as e:
                # Unable to process prompt, give error
                log(f"ERROR {e}")
                socketio.emit('update', {'update': 'An error occurred - unable to complete.', 'voice': 'ai'},room=session_id)
                # Reset context
                client[session_id]["context"] = base_prompt()
            # Signal response is done
            socketio.emit('update', {'update': '', 'voice': 'done'},room=session_id)
            client[session_id]["prompt"] = ''
            if DEBUG:
                print(f"AI: {completion_text}")
>>>>>>> c901bdd8

#
# Start dev server and listen for connections
#

if __name__ == '__main__':
    log(f"DEV MODE - Starting server on port {PORT}. Use uvicorn server:app for PROD mode.")
    kwargs = {"host": "0.0.0.0", "port": PORT}
    uvicorn.run("server:app", **kwargs)<|MERGE_RESOLUTION|>--- conflicted
+++ resolved
@@ -73,11 +73,7 @@
 from pypdf import PdfReader
 
 # TinyLLM Version
-<<<<<<< HEAD
 VERSION = "v0.12.0"
-=======
-VERSION = "v0.11.4"
->>>>>>> c901bdd8
 
 # Set up logging
 logging.basicConfig(level=logging.INFO, 
@@ -200,7 +196,6 @@
     "ask_llm": 0,
 }
 
-<<<<<<< HEAD
 #
 # Configure FastAPI App and SocketIO
 #
@@ -210,8 +205,6 @@
 socket_app = socketio.ASGIApp(sio)
 app = FastAPI()
 
-=======
->>>>>>> c901bdd8
 # Load system prompts from PROMPT_FILE
 def load_prompts():
     global prompts
@@ -281,13 +274,8 @@
 context = base_prompt()
 
 # Function - Send user prompt to LLM for response
-<<<<<<< HEAD
 async def ask(prompt, sid=None):
     global client, stats
-=======
-def ask(prompt, sid=None):
-    global client
->>>>>>> c901bdd8
     stats["ask"] += 1
     response = False
     log(f"Context size = {len(context)}")
@@ -320,19 +308,11 @@
                     # our context has grown too large, reset
                     client[sid]["context"] = base_prompt()   
                     log(f"Reset context {len(client[sid]['context'])}")
-<<<<<<< HEAD
                     await sio.emit('update', {'update': '[Memory Reset]', 'voice': 'user'},room=sid)
             else:
                 log(f"ERROR: {e}")
                 stats["errors"] += 1
                 await sio.emit('update', {'update': e, 'voice': 'user'},room=sid)
-=======
-                    socketio.emit('update', {'update': '[Memory Reset]', 'voice': 'user'},room=sid)
-            else:
-                log(f"ERROR: {e}")
-                stats["errors"] += 1
-                socketio.emit('update', {'update': e, 'voice': 'user'},room=sid)
->>>>>>> c901bdd8
 
     if not client[sid]["remember"]:
         client[sid]["remember"] =True
@@ -834,126 +814,6 @@
         client[session_id]["prompt"] = p
     return ({'status': 'Message received'})
 
-<<<<<<< HEAD
-=======
-@app.route('/alert', methods=['POST'])
-def alert():
-    # Send an alert to all clients
-    data = request.get_json(force=True)
-    # Make sure TOKEN is set and matches
-    if "token" in data and "message" in data and data["token"] == TOKEN:
-        log(f"Received alert: {data}")
-        socketio.emit('update', {'update': data["message"], 'voice': 'user'})
-        return jsonify({'status': 'Alert sent'})
-    else:
-        log(f"Invalid token or missing message: {data}")
-        return jsonify({'status': 'Invalid Token or missing message'})
-
-# Display settings and stats
-@app.route("/stats")
-def statspage():
-    global client, stats
-    format = request.args.get("format", "html")
-    # Create a simple status page
-    data = {
-        "TinyLLM Chatbot Version": VERSION,
-        "Start Time": datetime.datetime.fromtimestamp(stats["start_time"]).strftime("%Y-%m-%d %H:%M:%S"),
-        "Uptime": str(datetime.timedelta(seconds=int(time.time() - stats["start_time"]))),
-        "Errors": stats["errors"],
-        "User Queries": stats["ask"],
-        "LLM Queries": stats["ask_llm"],
-        "OpenAI API Key (OPENAI_API_KEY)": "************" if api_key != "" else "Not Set",
-        "OpenAI API URL (OPENAI_API_URL)": api_base,
-        "Agent Name (AGENT_NAME)": agentname,
-        "LLM Model (LLM_MODEL)": mymodel,
-        "Debug Mode (DEBUG)": DEBUG,
-        "Current Clients (MAXCLIENTS)": f"{len(client)} of {MAXCLIENTS}",
-        "LLM Max tokens Limit (MAXTOKENS)": MAXTOKENS,
-        "LLM Temperature (TEMPERATURE)": TEMPERATURE,
-        "Server Port (PORT)": PORT,
-        "Saved Prompts (PROMPT_FILE)": PROMPT_FILE,
-        "LLM System Tags in Prompts (USE_SYSTEM)": USE_SYSTEM,
-        "RAG: Sentence Transformer (STMODEL)": STMODEL,
-        "RAG: Qdrant (QDRANT_HOST)": QDRANT_HOST,
-        "RAG: Embedding (DEVICE)": DEVICE,
-        "RAG: Default Results Retrieved (RESULTS)": RESULTS,
-    }
-    if format == "json":
-        return jsonify(data)
-    # Build a simple HTML page based on data facets
-    html = "<html><head><title>TinyLLM Chatbot Status</title></head><body>"
-    html += "<h1>TinyLLM Chatbot Status</h1>"
-    # Provide link to project
-    html += "<p>Settings and Current Status for <a href='https://github.com/jasonacox/TinyLLM/tree/main/chatbot'>TinyLLM Chatbot</a></p>"
-    html += "<table>"
-    for key in data:
-        html += f"<tr><td>{key}</td><td>{data[key]}</td></tr>"
-    html += "</table>"
-    # Add JS to refresh page every 5 seconds
-    html += "<script>setTimeout(function(){location.reload()},5000);</script>"
-    html += "</body></html>"
-    return html
-
-# On app shutdown - close all sessions
-def remove_sessions(exception):
-    global client
-    log("Shutting down sessions...")
-    for session_id in client:
-        log(f"Shutting down session {session_id}")
-        socketio.emit('update', {'update': '[Shutting Down]', 'voice': 'user'},room=session_id)
-        client[session_id]["stop_thread_flag"] = True
-        client[session_id]["thread"].join()
-    log("Shutdown complete.")
-
-# Convert each character to its hex representation
-def string_to_hex(input_string):
-    hex_values = [hex(ord(char)) for char in input_string]
-    return hex_values
-
-# Continuous thread to send updates to connected clients
-def send_update(session_id): 
-    global client
-    log(f"Starting send_update thread for {session_id}")
-
-    # Verify session is valid
-    if session_id not in client:
-        log(f"Invalid session {session_id}")
-        return
-    while not client[session_id]["stop_thread_flag"]:
-        if client[session_id]["prompt"] == "":
-            time.sleep(.5)
-        else:
-            update_text = client[session_id]["prompt"] 
-            if client[session_id]["visible"] :
-                socketio.emit('update', {'update': update_text, 'voice': 'user'},room=session_id)
-            try:
-                # Ask LLM for answers
-                response=ask(client[session_id]["prompt"],session_id)
-                completion_text = ''
-                # iterate through the stream of events and print it
-                for event in response:
-                    event_text = event.choices[0].delta.content
-                    if event_text:
-                        chunk = event_text
-                        completion_text += chunk
-                        if DEBUG:
-                            print(string_to_hex(chunk), end="")
-                            print(f" = [{chunk}]")
-                        socketio.emit('update', {'update': chunk, 'voice': 'ai'},room=session_id)
-                # remember context
-                client[session_id]["context"].append({"role": "assistant", "content" : completion_text})
-            except Exception as e:
-                # Unable to process prompt, give error
-                log(f"ERROR {e}")
-                socketio.emit('update', {'update': 'An error occurred - unable to complete.', 'voice': 'ai'},room=session_id)
-                # Reset context
-                client[session_id]["context"] = base_prompt()
-            # Signal response is done
-            socketio.emit('update', {'update': '', 'voice': 'done'},room=session_id)
-            client[session_id]["prompt"] = ''
-            if DEBUG:
-                print(f"AI: {completion_text}")
->>>>>>> c901bdd8
 
 #
 # Start dev server and listen for connections
