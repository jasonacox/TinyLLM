--- conflicted
+++ resolved
@@ -20,10 +20,6 @@
     -e OPENAI_API_BASE="http://localhost:8000/v1" \
     -e LLM_MODEL="tinyllm" \
     -e USE_SYSTEM="false" \
-<<<<<<< HEAD
-    -e SENTENCE_TRANSFORMERS_HOME=/app/.tinyllm \
-=======
->>>>>>> c901bdd8
     -v $PWD/.tinyllm:/app/.tinyllm \
     --name chatbot \
     --restart unless-stopped \
